--- conflicted
+++ resolved
@@ -6,16 +6,6 @@
 from urllib.parse import urljoin
 
 from mcmd.commands._registry import arguments
-<<<<<<< HEAD
-from mcmd.config import config
-from mcmd.io import highlight
-from mcmd.utils.errors import McmdError
-from mcmd.utils.principals import ensure_principal_exists, detect_principal_type, PrincipalType
-# =========
-# Arguments
-# =========
-from mcmd.utils.resources import detect_resource_type, ensure_resource_exists, ResourceType
-=======
 from mcmd.core.command import command
 from mcmd.core.errors import McmdError
 from mcmd.io import io
@@ -29,7 +19,6 @@
 # =========
 # Arguments
 # =========
->>>>>>> be5d6cd6
 
 
 @arguments('give')
