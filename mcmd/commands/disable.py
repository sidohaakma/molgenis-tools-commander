import mcmd.config.config as config
from mcmd import io
from mcmd.commands._registry import arguments
from mcmd.client.molgenis_client import ResourceType, post, ensure_resource_exists
from mcmd.command import command
from mcmd.io import highlight


# =========
# Arguments
# =========

@arguments('disable')
def add_arguments(subparsers):
    p_disable = subparsers.add_parser('disable',
                                      help='Disable resources/functionality',
                                      description="Run 'mcmd disable rls -h' to view the help for those sub-commands")
    p_disable_subparsers = p_disable.add_subparsers(dest="type")

    p_disable_rls = p_disable_subparsers.add_parser('rls',
                                                    help='Disables row level security on an entity type')
    p_disable_rls.set_defaults(func=disable_rls,
                               write_to_history=True)
    p_disable_rls.add_argument('entity',
                               type=str,
                               help="The entity type to remove the row level security from")


# =======
# Methods
# =======

@command
<<<<<<< HEAD
def enable_rls(args):
=======
def disable_rls(args):
>>>>>>> 8dc8402e
    if not io.confirm('Are you sure you want to disable row level security on %s?' % args.entity):
        return

    io.start('Disabling row level security on entity type %s' % highlight(args.entity))

    ensure_resource_exists(args.entity, ResourceType.ENTITY_TYPE)
    post(config.api('rls'), data={'id': args.entity,
                                  'rlsEnabled': False})<|MERGE_RESOLUTION|>--- conflicted
+++ resolved
@@ -1,8 +1,8 @@
 import mcmd.config.config as config
 from mcmd import io
-from mcmd.commands._registry import arguments
 from mcmd.client.molgenis_client import ResourceType, post, ensure_resource_exists
 from mcmd.command import command
+from mcmd.commands._registry import arguments
 from mcmd.io import highlight
 
 
@@ -31,11 +31,7 @@
 # =======
 
 @command
-<<<<<<< HEAD
-def enable_rls(args):
-=======
 def disable_rls(args):
->>>>>>> 8dc8402e
     if not io.confirm('Are you sure you want to disable row level security on %s?' % args.entity):
         return
 
