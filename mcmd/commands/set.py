"""
Alter values
"""
import json

from mcmd.commands._registry import arguments
from mcmd.core.command import command
from mcmd.core.errors import McmdError
from mcmd.io import io
from mcmd.io.io import highlight
from mcmd.molgenis import api
from mcmd.molgenis.client import get, put


# =========
# Arguments
# =========

@arguments('set')
def add_arguments(subparsers):
    p_set = subparsers.add_parser('set',
                                  help='alter settings',
                                  description="run 'mcmd set -h' to view the help for this sub-command")

    p_set.add_argument('type',
                       type=str,
<<<<<<< HEAD
                       help="simple name of the settings entity (app, mail, opencpu, etc.) or the ID")
=======
                       help="Simple name of a settings entity (app, mail, opencpu, etc.) or the ID of any entity type")
>>>>>>> 370972c2

    p_set.add_argument('attribute',
                       type=str,
                       help="the attribute to set")

    p_set.add_argument('value',
                       type=str,
                       help="the value to set the attribute to")

    p_set.add_argument('--for', '-i',
                       metavar='ENTITY ID',
                       type=str,
                       dest='for_',
                       help="The id of the row you want to alter")

    p_set.set_defaults(func=set_,
                       write_to_history=True)


# =======
# Globals
# =======


_SETTING_SYNONYMS = {'mail': 'sys_set_MailSettings',
                     'opencpu': 'sys_set_OpenCpuSettings',
                     'app': 'sys_set_app',
                     'auth': 'sys_set_auth',
                     'dataexplorer': 'sys_set_dataexplorer'
                     }


# =======
# Methods
# =======

@command
def set_(args):
    """
    set sets the specified row of the specified table (or setting of specified settings table) to the specified value
    :param args: command line arguments containing: the settings type, the setting to set, and the value to set it to,
    if not a setting also the --for (which row to alter)
    :return: None
    """
    if args.for_:
        entity = args.type
        row = args.for_
        io.start(
            'Updating {} of {} for id {} to {}'.format(highlight(args.attribute), highlight(args.type),
                                                       highlight(args.for_), highlight(args.value)))
    else:
        entity = _get_settings_entity(args.type)
        io.start(
            'Updating {} of {} settings to {}'.format(highlight(args.attribute), highlight(args.type),
                                                      highlight(args.value)))
        row = _get_first_row_id(entity)

    url = api.rest1('{}/{}/{}'.format(entity, row, args.attribute))
    put(url, json.dumps(args.value))


def _get_settings():
    molgenis_settings = get(api.rest2('sys_md_EntityType'),
                            params={
                                'q': 'extends==sys_set_settings',
                                'attrs': '~id'
                            }).json()['items']
    return [setting['id'] for setting in molgenis_settings]


def _get_settings_entity(setting):
    if setting.lower() in _SETTING_SYNONYMS:
        return _SETTING_SYNONYMS[setting.lower()]
    else:
        possible_settings = _get_settings()
        settings_entity = [selected_setting for selected_setting in possible_settings if
                           setting.lower() == selected_setting.lower()]
        if len(settings_entity) == 1:
            return settings_entity[0]
        else:
            raise McmdError('Setting [{}] is not a valid settings entity. If you meant to alter'.format(setting) +
                            ' another table, please provide the --for option to specify the row to alter.')


def _get_first_row_id(entity):
    settings = get(api.rest2(entity),
                   params={
                       'attrs': '~id'
                   }).json()['items']
    return settings[0]['id']<|MERGE_RESOLUTION|>--- conflicted
+++ resolved
@@ -24,11 +24,7 @@
 
     p_set.add_argument('type',
                        type=str,
-<<<<<<< HEAD
-                       help="simple name of the settings entity (app, mail, opencpu, etc.) or the ID")
-=======
                        help="Simple name of a settings entity (app, mail, opencpu, etc.) or the ID of any entity type")
->>>>>>> 370972c2
 
     p_set.add_argument('attribute',
                        type=str,
