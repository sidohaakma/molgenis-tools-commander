import mcmd.config.config as config
from mcmd import io
<<<<<<< HEAD
from mcmd.commands._registry import arguments
=======
>>>>>>> 8dc8402e
from mcmd.command import command
from mcmd.io import highlight
from mcmd.utils.errors import McmdError


# =========
# Arguments
# =========

@arguments('config')
def add_arguments(subparsers):
    p_config = subparsers.add_parser('config',
                                     help='Change the configuration of Molgenis Commander')
    p_config_subparsers = p_config.add_subparsers(dest="type")

    p_config_set = p_config_subparsers.add_parser('set',
                                                  help='Set values in the configuration file')

    p_config_set_subparsers = p_config_set.add_subparsers()
    p_config_set_host = p_config_set_subparsers.add_parser('host',
                                                           help='Select a host')
    p_config_set_host.set_defaults(func=config_set_host,
                                   write_to_history=False)
    p_config_set_host.add_argument('url',
                                   nargs='?',
                                   help='The URL of the host (Optional)')

    p_config_add = p_config_subparsers.add_parser('add',
                                                  help='Add values in the configuration file')
    p_config_add_subparsers = p_config_add.add_subparsers()
    p_config_add_host = p_config_add_subparsers.add_parser('host',
                                                           help='Add a new host')
    p_config_add_host.set_defaults(func=config_add_host,
                                   write_to_history=False)


# =======
# Methods
# =======

@command
def config_set_host(args):
    if args.url:
        url = args.url
    else:
        auths = config.get('host', 'auth')
        urls = [auth['url'] for auth in auths]
        url = io.multi_choice('Please select a host:', urls)

    io.start("Switching to host {}".format(highlight(url)))
    config.set_host(url)


@command
# noinspection PyUnusedLocal
def config_add_host(args):
    url = _add_host()
    _switch_to_new_host(url)


def _add_host():
    url = io.input_("URL", required=True)
    if config.host_exists(url):
        raise McmdError("A host with URL {} already exists.".format(url))

    username = io.input_("Username (Default: admin)")
    password = io.password("Password (Leave blank to use command line authentication)")

    username = 'admin' if len(username) == 0 else username
    password = None if len(password) == 0 else password

    io.start("Adding host {}".format(highlight(url)))
    config.add_host(url, username, password)
    io.succeed()
    return url


def _switch_to_new_host(url):
    if io.confirm("Do you want to switch to the new host?"):
        io.start("Switching to host {}".format(highlight(url)))
        config.set_host(url)<|MERGE_RESOLUTION|>--- conflicted
+++ resolved
@@ -1,10 +1,7 @@
 import mcmd.config.config as config
 from mcmd import io
-<<<<<<< HEAD
+from mcmd.command import command
 from mcmd.commands._registry import arguments
-=======
->>>>>>> 8dc8402e
-from mcmd.command import command
 from mcmd.io import highlight
 from mcmd.utils.errors import McmdError
 
