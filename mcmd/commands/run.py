import shlex
from pathlib import Path
from typing import List

from mcmd.args import parser as arg_parser
from mcmd.commands._registry import arguments
from mcmd.core.context import context
from mcmd.core.command import command, CommandType
<<<<<<< HEAD
from mcmd.core.errors import McmdError, ScriptError
from mcmd.core.home import get_scripts_folder
=======
from mcmd.core.errors import McmdError
>>>>>>> 6c2c6794
from mcmd.io import io
from mcmd.io.io import bold, dim
from mcmd.io.logging import get_logger


# =========
# Arguments
# =========


@arguments('run', CommandType.META)
def add_arguments(subparsers):
    p_run = subparsers.add_parser('run',
                                  help='run a commander script')
    p_run.set_defaults(func=run,
                       write_to_history=False)
    p_run.add_argument('script',
                       type=str,
                       help='a script from the scripts folder or a path to a script (when using --from-path)')
    p_run.add_argument('--ignore-errors', '-i',
                       action='store_true',
                       help='let the script continue when one or more commands throw an error')
    p_run.add_argument('--hide-comments', '-c',
                       action='store_true',
                       help="don't print comments and whitespace during script execution")
    p_run.add_argument('--from-line', '-l',
                       type=int,
                       default=1,
                       help="the line number to start the script at")
    p_run.add_argument('--from-path', '-p',
                       action='store_true',
                       help="run a script from a path instead of the ~/.mcmd/scripts folder")


# =======
# Globals
# =======

log = get_logger()


# =======
# Methods
# =======

@command
def run(args):
<<<<<<< HEAD
    script = _get_script(args)
=======
    script = context().get_scripts_folder().joinpath(args.script)
>>>>>>> 6c2c6794
    lines = _read_script(script)
    _run_script(not args.hide_comments, not args.ignore_errors, lines, args.from_line)


def _get_script(args):
    if args.from_path:
        script = Path(args.script)
    else:
        script = get_scripts_folder().joinpath(args.script)
    if not script.exists():
        raise McmdError("The script {} doesn't exist".format(script))
    return script


def _run_script(log_comments: bool, exit_on_error: bool, lines: List[str], from_line: int):
    if from_line < 2:
        from_line = 1

    line_number = from_line
    for line in lines[from_line - 1:]:
        try:
            _process_line(line, log_comments)
        except McmdError as error:
            _handle_error(error, exit_on_error, line_number)
        line_number += 1


def _handle_error(error: McmdError, exit_on_error: bool, line_number: int):
    if exit_on_error:
        raise ScriptError.from_error(error, line_number)
    else:
        io.error(error.message)
        if error.info:
            io.info(error.info)


def _process_line(line, log_comments):
    if _is_comment(line) or _is_empty(line):
        if log_comments:
            _log_comments(line)
    elif _is_script_function(line):
        _do_script_function(line)
    else:
        _run_command(line)


def _log_comments(line: str):
    line = line.strip('#').strip()
    if len(line) == 0:
        io.newline()
    else:
        log.info(line)


def _do_script_function(line: str):
    line_parts = line.strip('$').split()
    function = line_parts[0]
    if function == 'wait':
        _wait(' '.join(line_parts[1:]).strip())
    else:
        raise McmdError("Unknown function '{}' ".format(function))


def _wait(message):
    text = '{}: {}   {}'.format(bold('Waiting for user'), message, dim('(Press enter to continue)'))
    io.start(text)
    io.wait_for_enter()
    io.succeed()


def _run_command(line: str):
    sub_args = arg_parser.parse_args(shlex.split(line))
    setattr(sub_args, 'arg_string', line)
    _fail_on_run_command(sub_args)
    sub_args.func(sub_args, nested=True)


def _fail_on_run_command(sub_args):
    if sub_args.command == 'run':
        raise McmdError("Can't use the run command in a script: {}".format(sub_args.arg_string))


def _read_script(script):
    try:
        with open(script) as file:
            lines = [line.rstrip('\n') for line in file]
    except OSError as e:
        raise McmdError('Error reading script: {}'.format(str(e)))
    return lines


def _is_comment(line):
    return line.strip().startswith('#')


def _is_empty(line):
    return line.isspace() or len(line) == 0


def _is_script_function(line):
    return line.startswith('$')<|MERGE_RESOLUTION|>--- conflicted
+++ resolved
@@ -6,12 +6,7 @@
 from mcmd.commands._registry import arguments
 from mcmd.core.context import context
 from mcmd.core.command import command, CommandType
-<<<<<<< HEAD
 from mcmd.core.errors import McmdError, ScriptError
-from mcmd.core.home import get_scripts_folder
-=======
-from mcmd.core.errors import McmdError
->>>>>>> 6c2c6794
 from mcmd.io import io
 from mcmd.io.io import bold, dim
 from mcmd.io.logging import get_logger
@@ -59,11 +54,7 @@
 
 @command
 def run(args):
-<<<<<<< HEAD
     script = _get_script(args)
-=======
-    script = context().get_scripts_folder().joinpath(args.script)
->>>>>>> 6c2c6794
     lines = _read_script(script)
     _run_script(not args.hide_comments, not args.ignore_errors, lines, args.from_line)
 
@@ -72,7 +63,7 @@
     if args.from_path:
         script = Path(args.script)
     else:
-        script = get_scripts_folder().joinpath(args.script)
+        script = context().get_scripts_folder().joinpath(args.script)
     if not script.exists():
         raise McmdError("The script {} doesn't exist".format(script))
     return script
