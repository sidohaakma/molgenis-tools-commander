<<<<<<< HEAD
from mcmd import argparser as arg_parser
from mcmd.commands._registry import arguments
from mcmd.command import command
from mcmd.config.home import get_scripts_folder
from mcmd.utils.errors import McmdError

=======
from mcmd import arguments as arg_parser
from mcmd.config.home import get_scripts_folder
from mcmd.command import command
>>>>>>> 8dc8402e

# =========
# Arguments
# =========
from mcmd.utils.errors import McmdError



@arguments('run')
def add_arguments(subparsers):
    p_run = subparsers.add_parser('run',
                                  help='Run an mcmd script')
    p_run.set_defaults(func=run,
                       write_to_history=False)
    p_run.add_argument('script',
                       type=str,
                       help='The .mcmd script to run')
    p_run.add_argument('--ignore-errors', '-i',
                       action='store_true',
                       help='Let the script continue when one or more commands throw an error')


# =======
# Methods
# =======

@command
def run(args):
    script = get_scripts_folder().joinpath(args.script)

    try:
        with open(script) as file:
            lines = [line.rstrip('\n') for line in file]
    except OSError as e:
        raise McmdError('Error reading script: {}'.format(str(e)))

    exit_on_error = not args.ignore_errors
    for line in lines:
        sub_args = arg_parser.parse_args(line.split(' '))
        setattr(sub_args, 'arg_string', line)
        if sub_args.command == 'run':
            raise McmdError("Can't use the run command in a script: {}".format(line))

        sub_args.func(sub_args, exit_on_error)<|MERGE_RESOLUTION|>--- conflicted
+++ resolved
@@ -1,21 +1,13 @@
-<<<<<<< HEAD
 from mcmd import argparser as arg_parser
+from mcmd.command import command
 from mcmd.commands._registry import arguments
-from mcmd.command import command
 from mcmd.config.home import get_scripts_folder
 from mcmd.utils.errors import McmdError
 
-=======
-from mcmd import arguments as arg_parser
-from mcmd.config.home import get_scripts_folder
-from mcmd.command import command
->>>>>>> 8dc8402e
 
 # =========
 # Arguments
 # =========
-from mcmd.utils.errors import McmdError
-
 
 
 @arguments('run')
