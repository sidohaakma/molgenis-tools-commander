--- conflicted
+++ resolved
@@ -1,9 +1,6 @@
 import shlex
-<<<<<<< HEAD
+from pathlib import Path
 from typing import List
-=======
-from pathlib import Path
->>>>>>> 4413acb8
 
 from mcmd.args import parser as arg_parser
 from mcmd.commands._registry import arguments
@@ -62,9 +59,6 @@
     _run_script(not args.hide_comments, not args.ignore_errors, lines, args.from_line)
 
 
-<<<<<<< HEAD
-def _run_script(log_comments: bool, exit_on_error: bool, lines: List[str], from_line: int):
-=======
 def _get_script(args):
     if args.from_path:
         script = Path(args.script)
@@ -75,8 +69,7 @@
     return script
 
 
-def _run_script(log_comments, exit_on_error, lines, from_line):
->>>>>>> 4413acb8
+def _run_script(log_comments: bool, exit_on_error: bool, lines: List[str], from_line: int):
     if from_line < 2:
         from_line = 1
 
