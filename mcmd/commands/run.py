<<<<<<< HEAD
import shlex

from mcmd import arguments as arg_parser
from mcmd import io
from mcmd.config.home import get_scripts_folder
from mcmd.executor import execute
from mcmd.io import bold, dim
from mcmd.logging import get_logger
=======
from mcmd import argparser as arg_parser
from mcmd.command import command
from mcmd.commands._registry import arguments
from mcmd.config.home import get_scripts_folder
from mcmd.utils.errors import McmdError


>>>>>>> 104e00e2
# =========
# Arguments
# =========
from mcmd.utils.kbhit import KBHit



@arguments('run')
def add_arguments(subparsers):
    p_run = subparsers.add_parser('run',
                                  help='Run an mcmd script')
    p_run.set_defaults(func=run,
                       write_to_history=False)
    p_run.add_argument('script',
                       type=str,
                       help='The script to run')
    p_run.add_argument('--ignore-errors', '-i',
                       action='store_true',
                       help='Let the script continue when one or more commands throw an error')
    p_run.add_argument('--hide-comments', '-c',
                       action='store_true',
                       help="Don't print comments and whitespace during script execution")


# =======
# Globals
# =======

log = get_logger()


# =======
# Methods
# =======

@command
def run(args):
    script = get_scripts_folder().joinpath(args.script)
    lines = _read_script(script)
    _run_script(not args.hide_comments, not args.ignore_errors, lines)


def _run_script(log_comments, exit_on_error, lines):
    for line in lines:
        if _is_comment(line) or _is_empty(line):
            if log_comments:
                _log_comments(line)
        elif _is_script_function(line):
            _do_script_function(line)
        else:
            _run_command(exit_on_error, line)


def _log_comments(line):
    line = line.strip('#').strip()
    if len(line) == 0:
        io.newline()
    else:
        log.info(line)


<<<<<<< HEAD
def _do_script_function(line):
    line_parts = line.strip('$').split()
    function = line_parts[0]
    if function == 'wait':
        _wait(' '.join(line_parts[1:]).strip())
    else:
        io.error("Unknown function '{}', aborting script".format(function))
        exit(1)


def _wait(message):
    text = '{}: {}   {}'.format(bold('Waiting for user'), message, dim('(Press enter to continue)'))
    io.start(text)
    _wait_for_enter()
    io.succeed()


def _run_command(exit_on_error, line):
    sub_args = arg_parser.parse_args(shlex.split(line))
    setattr(sub_args, 'arg_string', line)
    _fail_on_run_command(exit_on_error, sub_args)
    execute(sub_args, exit_on_error)


def _fail_on_run_command(exit_on_error, sub_args):
    if sub_args.command == 'run':
        if exit_on_error:
            io.error("Can't use the run command in a script: {}".format(sub_args.arg_string))
            exit(1)
        else:
            return


def _read_script(script):
    lines = list()
=======
>>>>>>> 104e00e2
    try:
        with open(script) as file:
            lines = [line.rstrip('\n') for line in file]
    except OSError as e:
<<<<<<< HEAD
        io.error('Error reading script: {}'.format(str(e)))
        exit(1)
    return lines


def _is_comment(line):
    return line.strip().startswith('#')


def _is_empty(line):
    return line.isspace() or len(line) == 0


def _is_script_function(line):
    return line.startswith('$')


def _wait_for_enter():
    kb = KBHit()
    while True:
        if kb.kbhit():
            c = kb.getch()
            if c == '\n':  # Enter
                break
=======
        raise McmdError('Error reading script: {}'.format(str(e)))

    exit_on_error = not args.ignore_errors
    for line in lines:
        sub_args = arg_parser.parse_args(line.split(' '))
        setattr(sub_args, 'arg_string', line)
        if sub_args.command == 'run':
            raise McmdError("Can't use the run command in a script: {}".format(line))

        sub_args.func(sub_args, exit_on_error)
>>>>>>> 104e00e2
<|MERGE_RESOLUTION|>--- conflicted
+++ resolved
@@ -1,26 +1,18 @@
-<<<<<<< HEAD
 import shlex
 
-from mcmd import arguments as arg_parser
+from mcmd import argparser as arg_parser
 from mcmd import io
-from mcmd.config.home import get_scripts_folder
-from mcmd.executor import execute
-from mcmd.io import bold, dim
-from mcmd.logging import get_logger
-=======
-from mcmd import argparser as arg_parser
 from mcmd.command import command
 from mcmd.commands._registry import arguments
 from mcmd.config.home import get_scripts_folder
-from mcmd.utils.errors import McmdError
+from mcmd.io import bold, dim
+from mcmd.logging import get_logger
+from mcmd.utils.kbhit import KBHit
 
 
->>>>>>> 104e00e2
 # =========
 # Arguments
 # =========
-from mcmd.utils.kbhit import KBHit
-
 
 
 @arguments('run')
@@ -77,7 +69,6 @@
         log.info(line)
 
 
-<<<<<<< HEAD
 def _do_script_function(line):
     line_parts = line.strip('$').split()
     function = line_parts[0]
@@ -99,7 +90,7 @@
     sub_args = arg_parser.parse_args(shlex.split(line))
     setattr(sub_args, 'arg_string', line)
     _fail_on_run_command(exit_on_error, sub_args)
-    execute(sub_args, exit_on_error)
+    sub_args.func(sub_args, exit_on_error)
 
 
 def _fail_on_run_command(exit_on_error, sub_args):
@@ -113,15 +104,12 @@
 
 def _read_script(script):
     lines = list()
-=======
->>>>>>> 104e00e2
     try:
         with open(script) as file:
             lines = [line.rstrip('\n') for line in file]
     except OSError as e:
-<<<<<<< HEAD
         io.error('Error reading script: {}'.format(str(e)))
-        exit(1)
+    exit(1)
     return lines
 
 
@@ -143,16 +131,4 @@
         if kb.kbhit():
             c = kb.getch()
             if c == '\n':  # Enter
-                break
-=======
-        raise McmdError('Error reading script: {}'.format(str(e)))
-
-    exit_on_error = not args.ignore_errors
-    for line in lines:
-        sub_args = arg_parser.parse_args(line.split(' '))
-        setattr(sub_args, 'arg_string', line)
-        if sub_args.command == 'run':
-            raise McmdError("Can't use the run command in a script: {}".format(line))
-
-        sub_args.func(sub_args, exit_on_error)
->>>>>>> 104e00e2
+                break