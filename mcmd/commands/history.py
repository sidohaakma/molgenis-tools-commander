from mcmd import history as hist
from mcmd import io
<<<<<<< HEAD
from mcmd.commands._registry import arguments
=======
>>>>>>> 8dc8402e
from mcmd.command import command
from mcmd.logging import get_logger


# =========
# Arguments
# =========

@arguments('history')
def add_arguments(subparsers):
    p_history = subparsers.add_parser('history',
                                      help="Shows the history of commands that were run. Commands from scripts are"
                                           " also included.")
    p_history.set_defaults(func=history,
                           write_to_history=False)
    p_history.add_argument('--number', '-n',
                           type=int,
                           default=10,
                           help='Number of lines of history to show. Default: 10')
    p_history.add_argument('--clear', '-c',
                           action='store_true',
                           help='Clears the history.')


# =======
# Globals
# =======

log = get_logger()


# =======
# Methods
# =======

@command
def history(args):
    if args.clear:
        io.start('Clearing history')
        hist.clear()
    else:
        lines = hist.read(args.number, include_fails=True)
        if len(lines) == 0:
            log.info('History is empty.')
        for line in lines:
            io.start(line[1])
            if line[0]:
                io.succeed()
            else:
                io.error(None)<|MERGE_RESOLUTION|>--- conflicted
+++ resolved
@@ -1,10 +1,7 @@
 from mcmd import history as hist
 from mcmd import io
-<<<<<<< HEAD
+from mcmd.command import command
 from mcmd.commands._registry import arguments
-=======
->>>>>>> 8dc8402e
-from mcmd.command import command
 from mcmd.logging import get_logger
 
 
