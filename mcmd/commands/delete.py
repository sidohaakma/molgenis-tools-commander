from urllib.parse import urljoin

import mcmd.io.ask
import mcmd.molgenis.client as client
from mcmd.commands._registry import arguments
<<<<<<< HEAD
from mcmd.config import config
from mcmd.io import highlight
from mcmd.utils.resources import detect_resource_type, ensure_resource_exists, ResourceType
=======
from mcmd.core.command import command
from mcmd.io import io
from mcmd.io.io import highlight
from mcmd.molgenis import api
from mcmd.molgenis.resources import detect_resource_type, ensure_resource_exists, ResourceType
>>>>>>> be5d6cd6


# =========
# Arguments
# =========


@arguments('delete')
def add_arguments(subparsers):
    p_delete = subparsers.add_parser('delete',
                                     help='delete resources')
    p_delete.set_defaults(func=delete,
                          write_to_history=True)
    p_delete_resource = p_delete.add_mutually_exclusive_group()
    p_delete_resource.add_argument('--entity-type', '-e',
                                   action='store_true',
                                   help='flag to specify that the resource is an entity type')
    p_delete_resource.add_argument('--package', '-p',
                                   action='store_true',
                                   help='flag to specify that the resource is a package')
    p_delete_resource.add_argument('--group', '-g',
                                   action='store_true',
                                   help='flag to specify that the resource is a group')

    p_delete_options = p_delete.add_mutually_exclusive_group()
    p_delete_options.add_argument('--data',
                                  action='store_true',
                                  help='use in conjunction with --entity-type to only delete the rows of the entity '
                                       'type')
    p_delete_options.add_argument('--attribute',
                                  metavar='NAME',
                                  type=str,
                                  help='use in conjunction with --entity-type to only delete an attribute of the '
                                       'entity type')
    p_delete_options.add_argument('--contents',
                                  action='store_true',
                                  help='use in conjunction with --package to only delete the contents of the package')

    p_delete.add_argument('--force', '-f',
                          action='store_true',
                          help='forces the delete action without asking for confirmation')
    p_delete.add_argument('resource',
                          type=str,
                          help='the identifier of the resource to delete')


# =======
# Methods
# =======


@command
def delete(args):
    resource_type = _get_resource_type(args)
    if resource_type is ResourceType.ENTITY_TYPE:
        if args.data:
            _delete_entity_type_data(args)
        elif args.attribute:
            _delete_entity_type_attribute(args)
        else:
            _delete_entity_type(args)
    elif resource_type is ResourceType.PACKAGE:
        if args.contents:
            _delete_package_contents(args)
        else:
            _delete_package(args)
    elif resource_type is ResourceType.GROUP:
        _delete_group(args)


def _delete_entity_type(args):
    if args.force or (not args.force and mcmd.io.ask.confirm(
            'Are you sure you want to delete entity type {} including its data?'.format(args.resource))):
        io.start('Deleting entity type {}'.format(highlight(args.resource)))
        _delete_rows(ResourceType.ENTITY_TYPE.get_entity_id(), [args.resource])


def _delete_entity_type_data(args):
    if args.force or (not args.force and mcmd.io.ask.confirm(
            'Are you sure you want to delete all data in entity type {}?'.format(args.resource))):
        io.start('Deleting all data from entity {}'.format(highlight(args.resource)))
        client.delete(api.rest1(args.resource))


def _delete_entity_type_attribute(args):
    if args.force or (not args.force and mcmd.io.ask.confirm(
            'Are you sure you want to delete attribute {} of entity type {}?'.format(args.attribute, args.resource))):
        io.start('Deleting attribute {} of entity {}'.format(highlight(args.attribute), highlight(args.resource)))
        response = client.get(api.rest2('sys_md_Attribute'),
                              params={
                                  'q': 'entity=={};name=={}'.format(args.resource,
                                                                    args.attribute)
                              })
        attribute_id = response.json()['items'][0]['id']
        client.delete(api.rest2('sys_md_Attribute/{}'.format(attribute_id)))


def _delete_package(args):
    if args.force or (not args.force and mcmd.io.ask.confirm(
            'Are you sure you want to delete package {} and all of its contents?'.format(args.resource))):
        io.start('Deleting package {}'.format(highlight(args.resource)))
        _delete_rows(ResourceType.PACKAGE.get_entity_id(), [args.resource])


def _delete_package_contents(args):
    if args.force or (not args.force and mcmd.io.ask.confirm(
            'Are you sure you want to delete the contents of package {}?'.format(args.resource))):
        io.start('Deleting contents of package {}'.format(highlight(args.resource)))
        _delete_entity_types_in_package(args.resource)
        _delete_packages_in_package(args.resource)


def _delete_entity_types_in_package(package_id):
    response = client.get(api.rest2(ResourceType.ENTITY_TYPE.get_entity_id()),
                          params={
                              'attrs': 'id',
                              'q': 'package==' + package_id
                          })
    entity_ids = [entity_type['id'] for entity_type in response.json()['items']]
    if len(entity_ids) > 0:
        _delete_rows(ResourceType.ENTITY_TYPE.get_entity_id(), entity_ids)


def _delete_packages_in_package(package_id):
    response = client.get(api.rest2(ResourceType.PACKAGE.get_entity_id()),
                          params={
                              'attrs': 'id',
                              'q': 'parent==' + package_id
                          })
    package_ids = [entity_type['id'] for entity_type in response.json()['items']]
    if len(package_ids) > 0:
        _delete_rows(ResourceType.PACKAGE.get_entity_id(), package_ids)


def _delete_group(args):
    if args.force or (not args.force and mcmd.io.ask.confirm(
            'Are you sure you want to delete group {}?'.format(args.resource))):
        io.start('Deleting group {}'.format(highlight(args.resource)))
        client.delete(urljoin(api.group(), args.resource))


def _delete_rows(entity_type, rows):
    client.delete_data(api.rest2(entity_type), rows)


def _get_resource_type(args):
    resource_id = args.resource
    if args.entity_type:
        ensure_resource_exists(resource_id, ResourceType.ENTITY_TYPE)
        return ResourceType.ENTITY_TYPE
    elif args.package:
        ensure_resource_exists(resource_id, ResourceType.PACKAGE)
        return ResourceType.PACKAGE
    elif args.group:
        ensure_resource_exists(resource_id, ResourceType.GROUP)
        return ResourceType.GROUP
    else:
        return detect_resource_type(resource_id, [ResourceType.ENTITY_TYPE, ResourceType.PACKAGE, ResourceType.GROUP])<|MERGE_RESOLUTION|>--- conflicted
+++ resolved
@@ -3,17 +3,11 @@
 import mcmd.io.ask
 import mcmd.molgenis.client as client
 from mcmd.commands._registry import arguments
-<<<<<<< HEAD
-from mcmd.config import config
-from mcmd.io import highlight
-from mcmd.utils.resources import detect_resource_type, ensure_resource_exists, ResourceType
-=======
 from mcmd.core.command import command
 from mcmd.io import io
 from mcmd.io.io import highlight
 from mcmd.molgenis import api
 from mcmd.molgenis.resources import detect_resource_type, ensure_resource_exists, ResourceType
->>>>>>> be5d6cd6
 
 
 # =========
