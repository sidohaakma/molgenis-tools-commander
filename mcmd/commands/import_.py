from pathlib import Path
from urllib.parse import urljoin
from os import path as os_path

import polling
import requests

import mcmd.config.config as config
from mcmd import io
from mcmd.client import github_client as github
from mcmd.client.molgenis_client import login, post_file, get, import_by_url
from mcmd.config.home import get_issues_folder
from mcmd.io import highlight
from mcmd.utils.utils import McmdError
from mcmd.utils.file_helpers import scan_folders_for_files, select_path

# =========
# Arguments
# =========

# Store a reference to the parser so that we can show an error message for the custom validation rule
_p_import = None


def arguments(subparsers):
    global _p_import
    _p_import = subparsers.add_parser('import',
                                      help='Import a file')
    _p_import.set_defaults(func=import_,
                           write_to_history=True)
    _p_import.add_argument('resource',
                           nargs='?',
                           help='The resource to import. Depending on the other options this can be a path, file name, '
                                'or URL.')
    p_import_source = _p_import.add_mutually_exclusive_group()
    p_import_source.add_argument('--from-path', '-p',
                                 action='store_true',
                                 help='Import a file the old school way: by path.')
    p_import_source.add_argument('--from-issue', '-i',
                                 metavar='NUMBER',
                                 help="Import a file attachment from a GitHub issue. It's possible (but not required) "
                                      "to specify the file name of the attachment.")
    p_import_source.add_argument('--from-url', '-u',
                                 action='store_true',
                                 help='Import a file from a URL. Uses the importByUrl endpoint of the MOLGENIS '
                                      'importer, without downloading the file first.')
    _p_import.add_argument('--in',
                           dest='to_package',
                           type=str,
                           metavar='PACKAGE_ID',
                           help='The package to import to.')
    return _p_import


# =======
# Methods
# =======

def import_(args):
    _validate_args(args)
    _choose_import_method(args)


def _validate_args(args):
    """The 'resource' argument can't be made required at the parser level because the '--from-issue' argument can be
    used with or without specifying a file name."""
    if not args.resource and not args.from_issue:
        _p_import.error("the following argument is required: resource")


@login
def _choose_import_method(args):
    if args.from_path:
        _import_from_path(args)
    elif args.from_url:
        _import_from_url(args)
    elif args.from_issue:
        _import_from_issue(args)
    else:
        _import_from_quick_folders(args)


def _import_from_url(args):
    file_url = args.resource
    file_name = file_url.split("/")[-1]
    io.start('Importing from URL %s' % highlight(file_url))

    params = {'action': _get_import_action(file_name),
              'metadataAction': 'upsert'}

    if args.to_package:
        params['packageId'] = args.to_package

    params['url'] = file_url

    response = import_by_url(params)
    import_run_url = urljoin(config.get('host', 'selected'), response.text)
    status, message = _poll_for_completion(import_run_url)
    if status == 'FAILED':
        raise McmdError(message)


def _import_from_quick_folders(args):
<<<<<<< HEAD
    file_name = os_path.splitext(args.file)[0]
    file_map = scan_folders_for_files(config.git_paths() + _get_dataset_folders())
    path = select_path(file_map, file_name)
=======
    file_name = args.resource
    file_map = _scan_folders_for_files(config.git_paths() + _get_dataset_folders())
    path = _select_path(file_map, file_name)
>>>>>>> e9c56b3d
    _do_import(path, args.to_package)


def _import_from_issue(args):
    issue_num = args.from_issue
    attachment = _select_attachment(issue_num, args.resource)
    file_path = _download_attachment(attachment, issue_num)
    _do_import(file_path, args.to_package)


def _import_from_path(args):
    file = Path(args.file)
    if not file.is_file():
        raise McmdError("File %s doesn't exist" % str(file.resolve()))
    _do_import(file, args.to_package)


def _select_attachment(issue_num, wanted_attachment):
    """Gets attachments from a GitHub issue. If wanted_attachment is specified it will try to select that attachment."""
    attachments = github.get_attachments(issue_num)
    if len(attachments) == 0:
        raise McmdError("Issue #%s doesn't contain any files" % issue_num)

    if wanted_attachment:
        selected = [a for a in attachments if a.name == wanted_attachment]
        if len(selected) == 0:
            raise McmdError('There are no attachments named %s.' % wanted_attachment)
        if len(selected) > 1:
            raise McmdError('Multiple attachments with name %s found.' % wanted_attachment)
        return selected[0]
    else:
        if len(attachments) > 1:
            return _choose_attachment(attachments)
        else:
            return attachments[0]


def _create_attachment_map(attachments):
    """"Creates a dict of name/attachment pairs. If the name isn't unique, uses the identifier as key. Example:
            1234/example.xls
            4567/example.xls
            other_example.xls
    """
    names = [a.name for a in attachments]

    attachment_map = dict()
    for a in attachments:
        if names.count(a.name) > 1:
            attachment_map[a.id] = a
        else:
            attachment_map[a.name] = a

    return attachment_map


def _choose_attachment(attachments):
    """Let user choose from multiple attachments. Attachments with duplicate names will display their id."""
    attachment_map = _create_attachment_map(attachments)
    choices = list(attachment_map.keys())

    answer = io.multi_choice('Multiple attachments found. Choose which one to import:', choices)
    return attachment_map[answer]


def _download_attachment(attachment, issue_num):
    issue_folder = get_issues_folder().joinpath(issue_num)
    issue_folder.mkdir(parents=True, exist_ok=True)
    file_path = issue_folder.joinpath(attachment.name)

    if file_path.exists():
        overwrite = io.confirm('File %s already exists. Re-download?' % file_path.name)
        if not overwrite:
            return file_path

    io.start('Downloading %s from GitHub issue %s' % (highlight(attachment.name), highlight('#' + issue_num)))
    try:
        r = requests.get(attachment.url)
        r.raise_for_status()
        with file_path.open('wb') as f:
            f.write(r.content)
    except (OSError, requests.RequestException, requests.HTTPError) as e:
        raise McmdError('Error downloading GitHub attachment: %s' % str(e))
    io.succeed()
    return file_path


def _do_import(file_path, package):
    io.start('Importing %s' % (highlight(file_path.name)))

    params = {'action': _get_import_action(file_path.name),
              'metadataAction': 'upsert'}

    if package:
        params['packageId'] = package

    response = post_file(config.api('import'), file_path.resolve(), params)
    import_run_url = urljoin(config.get('host', 'selected'), response.text)
    status, message = _poll_for_completion(import_run_url)
    if status == 'FAILED':
        raise McmdError(message)


def _get_import_action(file_name):
    if '.owl' in file_name or '.obo' in file_name:
        return 'add'
    else:
        return config.get('settings', 'import_action')


def _poll_for_completion(url):
    polling.poll(lambda: get(url).json()['status'] != 'RUNNING',
                 step=0.1,
                 poll_forever=True)
    import_run = get(url).json()
    return import_run['status'], import_run['message']


def _get_dataset_folders():
    return [Path(folder) for folder in config.get('resources', 'dataset_folders')]<|MERGE_RESOLUTION|>--- conflicted
+++ resolved
@@ -101,15 +101,9 @@
 
 
 def _import_from_quick_folders(args):
-<<<<<<< HEAD
     file_name = os_path.splitext(args.file)[0]
     file_map = scan_folders_for_files(config.git_paths() + _get_dataset_folders())
     path = select_path(file_map, file_name)
-=======
-    file_name = args.resource
-    file_map = _scan_folders_for_files(config.git_paths() + _get_dataset_folders())
-    path = _select_path(file_map, file_name)
->>>>>>> e9c56b3d
     _do_import(path, args.to_package)
 
 
