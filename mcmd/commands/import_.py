from collections import defaultdict
from pathlib import Path
from urllib.parse import urljoin

import polling
import requests

import mcmd.config.config as config
from mcmd import io
from mcmd.client import github_client as github
from mcmd.client.molgenis_client import login, post_file, get, import_by_url
from mcmd.config.home import get_issues_folder
from mcmd.io import highlight
from mcmd.utils import McmdError

# =========
# Arguments
# =========

# Store a reference to the parser so that we can show an error message for the custom validation rule
_p_import = None


def arguments(subparsers):
    global _p_import
    _p_import = subparsers.add_parser('import',
                                      help='Import a file')
    _p_import.set_defaults(func=import_,
                           write_to_history=True)
    _p_import.add_argument('resource',
                           nargs='?',
                           help='The resource to import. Depending on the other options this can be a path, file name, '
                                'or URL.')
    p_import_source = _p_import.add_mutually_exclusive_group()
    p_import_source.add_argument('--from-path', '-p',
                                 action='store_true',
                                 help='Import a file the old school way: by path.')
    p_import_source.add_argument('--from-issue', '-i',
                                 metavar='NUMBER',
                                 help="Import a file attachment from a GitHub issue. It's possible (but not required) "
                                      "to specify the file name of the attachment.")
    p_import_source.add_argument('--from-url', '-u',
                                 action='store_true',
                                 help='Import a file from a URL. Uses the importByUrl endpoint of the MOLGENIS '
                                      'importer, without downloading the file first.')
    _p_import.add_argument('--in',
                           dest='to_package',
                           type=str,
                           metavar='PACKAGE_ID',
                           help='The package to import to.')
    return _p_import


# =======
# Methods
# =======

def import_(args):
    _validate_args(args)
    _choose_import_method(args)


def _validate_args(args):
    """The 'resource' argument can't be made required at the parser level because the '--from-issue' argument can be
    used with or without specifying a file name."""
    if not args.resource and not args.from_issue:
        _p_import.error("the following argument is required: resource")


@login
def _choose_import_method(args):
    if args.from_path:
        _import_from_path(args)
    elif args.from_url:
        _import_from_url(args)
    elif args.from_issue:
        _import_from_issue(args)
    else:
        _import_from_quick_folders(args)


def _import_from_url(args):
    file_url = args.resource
    file_name = file_url.split("/")[-1]
    io.start('Importing from URL %s' % highlight(file_url))

    params = {'action': _get_import_action(file_name),
              'metadataAction': 'upsert'}

    if args.to_package:
        params['packageId'] = args.to_package

    params['url'] = file_url

    response = import_by_url(params)
    import_run_url = urljoin(config.get('host', 'selected'), response.text)
    status, message = _poll_for_completion(import_run_url)
    if status == 'FAILED':
        raise McmdError(message)


def _import_from_quick_folders(args):
    file_name = args.resource
    file_map = _scan_folders_for_files(config.git_paths() + _get_dataset_folders())
    path = _select_path(file_map, file_name)
    _do_import(path, args.to_package)


def _import_from_issue(args):
    issue_num = args.from_issue
    attachment = _select_attachment(issue_num, args.resource)
    file_path = _download_attachment(attachment, issue_num)
    _do_import(file_path, args.to_package)


def _import_from_path(args):
<<<<<<< HEAD
    io.start('Importing from path %s' % highlight(args.resource))
    file = Path(args.resource)
=======
    file = Path(args.file)
>>>>>>> a05df9a5
    if not file.is_file():
        raise McmdError("File %s doesn't exist" % str(file.resolve()))
    _do_import(file, args.to_package)


def _select_path(file_map, file_name):
    if file_name in file_map:
        paths = file_map[file_name]
        if len(paths) > 1:
            path = _choose_file(paths, file_name)
        else:
            path = paths[0]
    else:
        raise McmdError('No file found for %s' % file_name)
    return path


def _select_attachment(issue_num, wanted_attachment):
    """Gets attachments from a GitHub issue. If wanted_attachment is specified it will try to select that attachment."""
    attachments = github.get_attachments(issue_num)
    if len(attachments) == 0:
        raise McmdError("Issue #%s doesn't contain any files" % issue_num)

    if wanted_attachment:
        selected = [a for a in attachments if a.name == wanted_attachment]
        if len(selected) == 0:
            raise McmdError('There are no attachments named %s.' % wanted_attachment)
        if len(selected) > 1:
            raise McmdError('Multiple attachments with name %s found.' % wanted_attachment)
        return selected[0]
    else:
        if len(attachments) > 1:
            return _choose_attachment(attachments)
        else:
            return attachments[0]


def _create_attachment_map(attachments):
    """"Creates a dict of name/attachment pairs. If the name isn't unique, uses the identifier as key. Example:
            1234/example.xls
            4567/example.xls
            other_example.xls
    """
    names = [a.name for a in attachments]

    attachment_map = dict()
    for a in attachments:
        if names.count(a.name) > 1:
            attachment_map[a.id] = a
        else:
            attachment_map[a.name] = a

    return attachment_map


def _choose_attachment(attachments):
    """Let user choose from multiple attachments. Attachments with duplicate names will display their id."""
    attachment_map = _create_attachment_map(attachments)
    choices = list(attachment_map.keys())

    answer = io.multi_choice('Multiple attachments found. Choose which one to import:', choices)
    return attachment_map[answer]


def _choose_file(paths, name):
    choices = [str(path) for path in paths]
    answer = io.multi_choice('Multiple files found for %s. Pick one:' % name, choices)
    return Path(answer)


def _download_attachment(attachment, issue_num):
    issue_folder = get_issues_folder().joinpath(issue_num)
    issue_folder.mkdir(parents=True, exist_ok=True)
    file_path = issue_folder.joinpath(attachment.name)

    if file_path.exists():
        overwrite = io.confirm('File %s already exists. Re-download?' % file_path.name)
        if not overwrite:
            return file_path

    io.start('Downloading %s from GitHub issue %s' % (highlight(attachment.name), highlight('#' + issue_num)))
    try:
        r = requests.get(attachment.url)
        r.raise_for_status()
        with file_path.open('wb') as f:
            f.write(r.content)
    except (OSError, requests.RequestException, requests.HTTPError) as e:
        raise McmdError('Error downloading GitHub attachment: %s' % str(e))
    io.succeed()
    return file_path


def _do_import(file_path, package):
    io.start('Importing %s' % (highlight(file_path.name)))

    params = {'action': _get_import_action(file_path.name),
              'metadataAction': 'upsert'}

    if package:
        params['packageId'] = package

    response = post_file(config.api('import'), file_path.resolve(), params)
    import_run_url = urljoin(config.get('host', 'selected'), response.text)
    status, message = _poll_for_completion(import_run_url)
    if status == 'FAILED':
        raise McmdError(message)


def _get_import_action(file_name):
    if '.owl' in file_name or '.obo' in file_name:
        return 'add'
    else:
        return config.get('settings', 'import_action')


def _poll_for_completion(url):
    polling.poll(lambda: get(url).json()['status'] != 'RUNNING',
                 step=0.1,
                 poll_forever=True)
    import_run = get(url).json()
    return import_run['status'], import_run['message']


def _scan_folders_for_files(folders):
    files = defaultdict(list)
    for folder in folders:
        if not folder.is_dir():
            io.warn("Folder %s doesn't exist" % folder)

        for file in list(folder.glob('*.*')):
            files[file.stem].append(file)
    return files


def _get_dataset_folders():
    return [Path(folder) for folder in config.get('resources', 'dataset_folders')]<|MERGE_RESOLUTION|>--- conflicted
+++ resolved
@@ -114,12 +114,7 @@
 
 
 def _import_from_path(args):
-<<<<<<< HEAD
-    io.start('Importing from path %s' % highlight(args.resource))
-    file = Path(args.resource)
-=======
     file = Path(args.file)
->>>>>>> a05df9a5
     if not file.is_file():
         raise McmdError("File %s doesn't exist" % str(file.resolve()))
     _do_import(file, args.to_package)
