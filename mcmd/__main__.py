--- conflicted
+++ resolved
@@ -3,12 +3,7 @@
 import sys
 
 from mcmd import io
-<<<<<<< HEAD
-from mcmd.arguments import parse_args, print_help, is_intermediate_subcommand
-=======
 from mcmd.arguments import parse_args
-from mcmd.commands.run import run
->>>>>>> 2f45ca7c
 from mcmd.config.loader import load_config
 from mcmd.io import set_debug
 from mcmd.logging import set_level
