--- conflicted
+++ resolved
@@ -105,15 +105,12 @@
                                                  params=params))
 
 
-<<<<<<< HEAD
 def post_files(files, url):
     return _handle_request(lambda: requests.post(url,
                                                  headers={'x-molgenis-token': token},
                                                  files=files))
 
 
-=======
->>>>>>> e9c56b3d
 def delete(url):
     return _handle_request(lambda: requests.delete(url,
                                                    headers=_get_default_headers()))
