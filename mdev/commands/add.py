--- conflicted
+++ resolved
@@ -41,15 +41,8 @@
                             help="The user's e-mail address")
     p_add_user.add_argument('--is-active', '-a',
                             metavar='TRUE/FALSE',
-<<<<<<< HEAD
-                            # with bool the default option is not working
-                            type=str,
-                            nargs=1,
-                            default="true",
-=======
                             type=bool,
                             default=True,
->>>>>>> 5a992bd9
                             help="Is the user active? (default: true)")
     p_add_user.add_argument('--is-superuser', '-s',
                             metavar='TRUE/FALSE',
