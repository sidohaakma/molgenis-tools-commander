--- conflicted
+++ resolved
@@ -25,35 +25,6 @@
 
         _do_import(args.file)
     elif args.from_issue:
-<<<<<<< HEAD
-        io.start('Importing from GitHub issue %s' % highlight('#' + args.file))
-        try:
-            issue_num = int(args.file)
-            issue = Github().get_organization('molgenis').get_repo('molgenis').get_issue(issue_num)
-        except ValueError:
-            raise MdevError('Not a valid issue number: %s' % args.file)
-        except UnknownObjectException:
-            raise MdevError("Issue #%s doesn't exist" % args.file)
-
-        # GitHub has no API for downloading attachments yet so we get them from the issue description
-        file_links = re.findall('\(https://github.com/molgenis/molgenis/files/.*\)', issue.body)
-        if len(file_links) == 0:
-            raise MdevError("Issue #%s doesn't contain any files" % issue_num)
-        file_links = list(map(lambda s: s.strip('()'), file_links))
-
-        files = {'/'.join(link.rsplit('/', 2)[-2:]): link for link in file_links}
-
-        if len(files) > 1:
-            io.multi_choice(message='Issue #%s contains multiple files. Pick one:' % issue_num,
-                            choices=files.keys())
-
-        for link in file_links:
-            name = link.rsplit('/', 2)[-2]
-            r = requests.get(file_links[0])
-            open(name, 'wb').write(r.content)
-
-        exit(1)
-=======
         issue_num = args.file
 
         issue_folder = Path.home().joinpath('.mdev', 'issues', issue_num)
@@ -64,7 +35,6 @@
 
         io.start('Importing %s' % file_path)
         _do_import(file_path)
->>>>>>> 659e8a72
 
     else:
         file_name = args.file
