--- conflicted
+++ resolved
@@ -1,11 +1,7 @@
 import argparse
 
-<<<<<<< HEAD
-from mdev.commands.add import add_group, add_user
 from mdev.commands.delete_ import delete_
-=======
 from mdev.commands.add import add_group, add_user, add_package, add_token
->>>>>>> e1eeeeed
 from mdev.commands.give import give
 from mdev.commands.history import history
 from mdev.commands.import_ import import_
