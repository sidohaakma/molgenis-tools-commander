import argparse

<<<<<<< HEAD
from mdev.commands.add import add
from mdev.commands.delete_ import delete_
=======
from mdev.commands.add import add_group, add_user
>>>>>>> 9505eb47
from mdev.commands.give import give
from mdev.commands.history import history
from mdev.commands.import_ import import_
from mdev.commands.make import make
from mdev.commands.rls import rls
from mdev.commands.script import script


def _create_parser():
    parser = argparse.ArgumentParser(prog='mdev')
    subparsers = parser.add_subparsers(title="commands", dest="command")

    # global optionals
    parser.add_argument('--as-user', '-u',
                        nargs=1,
                        type=str,
                        metavar='USER',
                        help="Execute a command as a user. (The default user is set in the mdev.ini file). Assumes "
                             "that the password is the same as the username. If it isn't, also supply the --password "
                             "argument.")
    parser.add_argument('--with-password', '-p',
                        nargs=1,
                        type=str,
                        metavar='PASSWORD',
                        help="The password to use when logging in. (The default is set in the mdev.ini file)")
    parser.add_argument('--verbose', '-v',
                        action='count',
                        help='Print verbose messages')

    # create the parser for the "import" command
    p_import = subparsers.add_parser('import',
                                     help='Import a file')
    p_import.set_defaults(func=import_,
                          write_to_history=True)
    p_import.add_argument('file',
                          nargs='?',
                          help='The file to upload')
    p_import_source = p_import.add_mutually_exclusive_group()
    p_import_source.add_argument('--from-path', '-p',
                                 action='store_true',
                                 help='Select a file by path instead of by looking in quick folders')
    p_import_source.add_argument('--from-issue', '-i',
                                 metavar='ISSUE_NUMBER',
                                 help='Import a file from a GitHub issue')
    p_import.add_argument('--to-package',
                          type=str,
                          metavar='PACKAGE_ID',
                          help='The package to import to')

    # create the parser for the "delete" command
    p_delete = subparsers.add_parser('delete',
                                  help='Delete a complete entityType or rows from it')
    p_delete.set_defaults(func=delete_,
                       write_to_history=True)
    p_delete.add_argument('entityType',
                          nargs='?',
                          help='The entityType you want to delete')
    p_delete.add_argument('--data',
                          type=str,
                          metavar='DATA',
                          help='A comma separated list of id \'s of rows to delete from the specified entityType')

    # create the parser for the "make" command
    p_make = subparsers.add_parser('make',
                                   help='Make a user member of a role')
    p_make.set_defaults(func=make,
                        write_to_history=True)
    p_make.add_argument('user',
                        type=str,
                        help='The user to make a member')
    p_make.add_argument('role',
                        type=str,
                        help='The role to make the user a member of')

    # create the parser for the "add" command
    p_add = subparsers.add_parser('add',
                                  help='Add users and groups',
                                  description="Run 'mdev add group -h' or 'mdev add user -h' to view the help for those "
                                              "sub-commands")
    p_add_subparsers = p_add.add_subparsers(dest="type")
    p_add_group = p_add_subparsers.add_parser('group',
                                              help='Add a group')
    p_add_group.set_defaults(func=add_group,
                             write_to_history=True)
    p_add_group.add_argument('name',
                             type=str,
                             help="The group's name")
    p_add_user = p_add_subparsers.add_parser('user',
                                             help='Add a user')
    p_add_user.set_defaults(func=add_user,
                            write_to_history=True)
    p_add_user.add_argument('username',
                            type=str,
                            help="The user's name")
    p_add_user.add_argument('--with-password', '-p',
                            metavar='PASSWORD',
                            type=str,
                            nargs=1,
                            help="The user's password")
    p_add_user.add_argument('--with-email', '-e',
                            metavar='EMAIL',
                            type=str,
                            nargs=1,
                            help="The user's e-mail address")
    p_add_user.add_argument('--is-active', '-a',
                            metavar='TRUE/FALSE',
                            type=bool,
                            nargs=1,
                            default=True,
                            help="Is the user active? (default: true)")

    # create the parser for the "give" command
    p_give = subparsers.add_parser('give',
                                   help='Give permissions on resources to roles or users.')
    p_give.set_defaults(func=give,
                        write_to_history=True)
    p_give_resource = p_give.add_mutually_exclusive_group()
    p_give_resource.add_argument('--entity-type', '-e',
                                 action='store_true',
                                 help='Flag to specify that the resource is an entity type')
    p_give_resource.add_argument('--package', '-p',
                                 action='store_true',
                                 help='Flag to specify that the resource is a package')
    p_give_resource.add_argument('--plugin', '-pl',
                                 action='store_true',
                                 help='Flag to specify that the resource is a plugin')
    p_give_receiver = p_give.add_mutually_exclusive_group()
    p_give_receiver.add_argument('--user', '-u',
                                 action='store_true',
                                 help='Flag to specify that the receiver is a user')
    p_give_receiver.add_argument('--role', '-r',
                                 action='store_true',
                                 help='Flag to specify that the receiver is a role')
    p_give.add_argument('receiver',
                        type=str,
                        help='The role (or user) to give the permission to')
    p_give.add_argument('permission',
                        choices=['none', 'writemeta', 'readmeta', 'write', 'edit', 'read', 'view', 'count'],
                        help='The permission type to give. Synonyms are allowed (e.g. write/edit).')
    p_give.add_argument('resource',
                        type=str,
                        help='The resource to which permission is given')

    # create the parser for the "rls" command
    p_rls = subparsers.add_parser('rls',
                                  help='Enables row level security on an entity type. Can be disabled by using the'
                                       '--disabled flag.')
    p_rls.set_defaults(func=rls,
                       write_to_history=True)
    p_rls.add_argument('entity',
                       type=str,
                       help='The id of the entity type to enable/disable row level security for.')
    p_rls.add_argument('--disable', '-d',
                       action='store_true',
                       help='Disables row level security.')

    # create the parser for the "run" command
    p_run = subparsers.add_parser('run',
                                  help='Run an mdev script')
    p_run.set_defaults(write_to_history=False)
    p_run.add_argument('script',
                       type=str,
                       help='The .mdev script to run')
    p_run.add_argument('--ignore-errors', '-i',
                       action='store_true',
                       help='Let the script continue when one or more commands throw an error')

    # create the parser for the "script" command
    p_script = subparsers.add_parser('script',
                                     help="Do actions involving scripts.")
    p_script.set_defaults(func=script,
                          write_to_history=False)
    p_script_action = p_script.add_mutually_exclusive_group()
    p_script_action.add_argument('--create',
                                 action='store_true',
                                 help='Create a script from the history. (This is the default action.)')
    p_script_action.add_argument('--list', '-l',
                                 action='store_true',
                                 help='List the stored scripts.')
    p_script_action.add_argument('--remove', '-rm',
                                 metavar='SCRIPT NAME',
                                 nargs=1,
                                 type=str,
                                 help='Remove a script.')
    p_script_action.add_argument('--read',
                                 metavar='SCRIPT NAME',
                                 nargs=1,
                                 type=str,
                                 help='Read the contents of a script.')
    p_script.add_argument('--number', '-n',
                          type=int,
                          default=10,
                          help='Number of lines of history to choose from. Default: 10')
    p_script.add_argument('--show-fails', '-f',
                          action='store_true',
                          help='Also show the failed commands from history. Disabled by default.')

    # create the parser for the "history" command
    p_history = subparsers.add_parser('history',
                                      help="Shows the history of commands that were run. Commands from scripts are"
                                           " also included.")
    p_history.set_defaults(func=history,
                           write_to_history=False)
    p_history.add_argument('--number', '-n',
                           type=int,
                           default=10,
                           help='Number of lines of history to show. Default: 10')
    p_history.add_argument('--clear', '-c',
                           action='store_true',
                           help='Clears the history.')
    return parser


_parser = _create_parser()


def parse_args():
    return _parser.parse_args()


def parse_arg_string(argument_string):
    return _parser.parse_args(argument_string)<|MERGE_RESOLUTION|>--- conflicted
+++ resolved
@@ -1,11 +1,7 @@
 import argparse
 
-<<<<<<< HEAD
-from mdev.commands.add import add
+from mdev.commands.add import add_group, add_user
 from mdev.commands.delete_ import delete_
-=======
-from mdev.commands.add import add_group, add_user
->>>>>>> 9505eb47
 from mdev.commands.give import give
 from mdev.commands.history import history
 from mdev.commands.import_ import import_
