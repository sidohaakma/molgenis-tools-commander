--- conflicted
+++ resolved
@@ -2,13 +2,8 @@
 
 setup(
     name='molgenis-commander',
-<<<<<<< HEAD
-    version='1.0.1',
+    version='1.1.0',
     packages=['mcmd', 'mcmd.client', 'mcmd.commands', 'mcmd.config', 'mcmd.utils'],
-=======
-    version='1.1.0',
-    packages=['mcmd', 'mcmd.client', 'mcmd.commands', 'mcmd.config'],
->>>>>>> ba6cfea8
     description='A command line interface for Molgenis',
     url='https://github.com/molgenis/molgenis-tools-commander',
     author='Tommy de Boer',
